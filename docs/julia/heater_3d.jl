--- conflicted
+++ resolved
@@ -61,15 +61,15 @@
 ]
 thermal_diffisitivities = [
     "core" => 90 / 711 / 2330,
-    "box" => 1.38 / 709 / 2203,
-    "clad" => 1.38 / 709 / 2203,
-    "heater" => 28 / 598 / 5240,
-    "via2" => 28 / 598 / 5240,
-    "metal2" => 28 / 598 / 5240,
-    "via1" => 28 / 598 / 5240,
-    "metal3" => 28 / 598 / 5240,
-    "metal3#e1" => 28 / 598 / 5240,
-    "metal3#e2" => 28 / 598 / 5240,
+    "box" => 1.38 / 1000 / 2650,
+    "clad" => 1.38 / 1000 / 2650,
+    "heater" => 400 / 376 / 8960,
+    "via2" => 400 / 376 / 8960,
+    "metal2" => 400 / 376 / 8960,
+    "via1" => 400 / 376 / 8960,
+    "metal3" => 400 / 376 / 8960,
+    "metal3#e1" => 400 / 376 / 8960,
+    "metal3#e2" => 400 / 376 / 8960,
 ]
 # %% [markdown]
 # First we load the mesh, get the labels, define a CellField to evaluate the constants on
@@ -138,57 +138,6 @@
     ],
 )
 
-<<<<<<< HEAD
-=======
-thermal_diffisitivities = [
-    "core" => 90 / 711 / 2330,
-    "box" => 1.38 / 1000 / 2650,
-    "clad" => 1.38 / 1000 / 2650,
-    "heater" => 400 / 376 / 8960,
-    "via2" => 400 / 376 / 8960,
-    "metal2" => 400 / 376 / 8960,
-    "via1" => 400 / 376 / 8960,
-    "metal3" => 400 / 376 / 8960,
-    "metal3#e1" => 400 / 376 / 8960,
-    "metal3#e2" => 400 / 376 / 8960,
-]
-thermal_diffisitivities =
-    Dict(get_tag_from_name(labels, u) => v for (u, v) in thermal_diffisitivities)
-ϵ_diffisitivities(tag) = thermal_diffisitivities[tag]
-
-uₕₜ = calculate_temperature_transient(
-    ϵ_conductivities ∘ τ,
-    ϵ_diffisitivities ∘ τ,
-    power_density(p0),
-    temperatures,
-    temperature(T0) * 0,
-    2e-7,
-    2e-4,
-    #solver = PETScLinearSolver(),
-)
-
-#createpvd("poisson_transient_solution") do pvd
-#    for (uₕ, t) in uₕₜ
-#        pvd[t] = createvtk(
-#            Ω,
-#            "poisson_transient_solution_$t" * ".vtu",
-#            cellfields = ["u" => uₕ],
-#        )
-#    end
-#end
-sums_heatup = [(t, ∑(∫(u)dΩ_w) / ∑(∫(1)dΩ_w)) for (u, t) in uₕₜ]
-
-uₕₜ = calculate_temperature_transient(
-    ϵ_conductivities ∘ τ,
-    ϵ_diffisitivities ∘ τ,
-    power_density(p0) * 0,
-    temperatures,
-    temperature(T0),
-    2e-7,
-    2e-4,
-    #solver = PETScLinearSolver(),
-)
->>>>>>> cb60052f
 
 # %% [markdown]
 # Now let's get to the transient simulation.
