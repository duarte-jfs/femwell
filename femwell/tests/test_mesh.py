--- conflicted
+++ resolved
@@ -103,10 +103,4 @@
                             hcore = hcore, 
                             offset_core = offset_core
                             ))
-<<<<<<< HEAD
-    mesh = mesh_from_OrderedDict(shapes, resolutions = {})
-=======
-    mesh = mesh_from_OrderedDict(shapes, resolutions = {})
-    assert True
-    
->>>>>>> a7d747e6
+    mesh = mesh_from_OrderedDict(shapes, resolutions = {})